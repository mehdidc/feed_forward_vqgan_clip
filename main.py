--- conflicted
+++ resolved
@@ -42,12 +42,8 @@
 from clip import simple_tokenizer
 from mlp_mixer_pytorch import Mixer
 from vitgan import Generator as VitGAN
-<<<<<<< HEAD
 from transformer import XTransformer
-
-=======
 from cloob import CLOOB
->>>>>>> 8e284663
 from omegaconf import OmegaConf
 
 if os.getenv("USE_HOROVOD") == "false":
